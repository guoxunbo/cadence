--- conflicted
+++ resolved
@@ -159,12 +159,7 @@
 				return nil, ErrWorkflowCompleted
 			}
 
-<<<<<<< HEAD
-			var err error
-			di, isRunning := msBuilder.GetPendingDecision(scheduleID)
-=======
 			decision, isRunning := msBuilder.GetDecisionInfo(scheduleID)
->>>>>>> 336e32ce
 
 			// First check to see if cache needs to be refreshed as we could potentially have stale workflow execution in
 			// some extreme cassandra failure cases.
@@ -187,16 +182,11 @@
 
 			if decision.StartedID != common.EmptyEventID {
 				// If decision is started as part of the current request scope then return a positive response
-<<<<<<< HEAD
-				if di.RequestID == requestID {
-					resp, err = handler.createRecordDecisionTaskStartedResponse(domainID, msBuilder, di, req.PollRequest.GetIdentity())
+				if decision.RequestID == requestID {
+					resp, err = handler.createRecordDecisionTaskStartedResponse(domainID, msBuilder, decision, req.PollRequest.GetIdentity())
 					if err != nil {
 						return nil, err
 					}
-=======
-				if decision.RequestID == requestID {
-					resp = handler.createRecordDecisionTaskStartedResponse(domainID, msBuilder, decision, req.PollRequest.GetIdentity())
->>>>>>> 336e32ce
 					updateAction.noop = true
 					return updateAction, nil
 				}
@@ -212,19 +202,10 @@
 				return nil, &workflow.InternalServiceError{Message: "Unable to add DecisionTaskStarted event to history."}
 			}
 
-<<<<<<< HEAD
-			resp, err = handler.createRecordDecisionTaskStartedResponse(domainID, msBuilder, di, req.PollRequest.GetIdentity())
+			resp, err = handler.createRecordDecisionTaskStartedResponse(domainID, msBuilder, decision, req.PollRequest.GetIdentity())
 			if err != nil {
 				return nil, err
 			}
-			updateAction.timerTasks = []persistence.Task{tBuilder.AddStartToCloseDecisionTimoutTask(
-				di.ScheduleID,
-				di.Attempt,
-				di.DecisionTimeout,
-			)}
-=======
-			resp = handler.createRecordDecisionTaskStartedResponse(domainID, msBuilder, decision, req.PollRequest.GetIdentity())
->>>>>>> 336e32ce
 			return updateAction, nil
 		})
 
@@ -512,22 +493,6 @@
 				if err != nil {
 					return nil, err
 				}
-<<<<<<< HEAD
-				timeOutTask := tBuilder.AddStartToCloseDecisionTimoutTask(newDecision.ScheduleID, newDecision.Attempt, newDecision.DecisionTimeout)
-				timerTasks = append(timerTasks, timeOutTask)
-			}
-		}
-
-		if isComplete {
-			tranT, timerT, err := getWorkflowCleanupTasks(
-				handler.domainCache,
-				domainID,
-				workflowExecution.GetWorkflowId(),
-				tBuilder)
-			if err != nil {
-				return nil, err
-=======
->>>>>>> 336e32ce
 			}
 		}
 
@@ -574,21 +539,7 @@
 					common.FailureReasonTransactionSizeExceedsLimit,
 					[]byte(updateErr.Error()),
 					"cadence-history-server",
-<<<<<<< HEAD
-				)
-				if err != nil {
-					return nil, err
-				}
-				transferTask, timerTask, err := getWorkflowCleanupTasks(
-					handler.domainCache,
-					domainID,
-					workflowExecution.GetWorkflowId(),
-					tBuilder,
-				)
-				if err != nil {
-=======
 				); err != nil {
->>>>>>> 336e32ce
 					return nil, err
 				}
 				if err := context.updateWorkflowExecutionAsActive(
@@ -610,16 +561,11 @@
 
 		resp = &h.RespondDecisionTaskCompletedResponse{}
 		if request.GetReturnNewDecisionTask() && createNewDecisionTask {
-<<<<<<< HEAD
-			di, _ := msBuilder.GetPendingDecision(newDecisionTaskScheduledID)
-			resp.StartedResponse, err = handler.createRecordDecisionTaskStartedResponse(domainID, msBuilder, di, request.GetIdentity())
+			decision, _ := msBuilder.GetDecisionInfo(newDecisionTaskScheduledID)
+			resp.StartedResponse, err = handler.createRecordDecisionTaskStartedResponse(domainID, msBuilder, decision, request.GetIdentity())
 			if err != nil {
 				return nil, err
 			}
-=======
-			decision, _ := msBuilder.GetDecisionInfo(newDecisionTaskScheduledID)
-			resp.StartedResponse = handler.createRecordDecisionTaskStartedResponse(domainID, msBuilder, decision, request.GetIdentity())
->>>>>>> 336e32ce
 			// sticky is always enabled when worker request for new decision task from RespondDecisionTaskCompleted
 			resp.StartedResponse.StickyExecutionEnabled = common.BoolPtr(true)
 		}
